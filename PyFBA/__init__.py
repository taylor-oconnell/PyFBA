--- conflicted
+++ resolved
@@ -6,8 +6,4 @@
 import metabolism
 import parse
 
-<<<<<<< HEAD
-__version__ = 0.7
-=======
-__version__ = 0.8
->>>>>>> 4e5ebcd5
+__version__ = 0.8